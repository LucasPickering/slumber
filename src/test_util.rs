use crate::{
    collection::{
<<<<<<< HEAD
        Chain, ChainSource, Collection, Folder, Profile, Recipe, RecipeId,
        RecipeNode, RecipeTree,
=======
        self, Chain, ChainOutputTrim, ChainSource, Collection, Folder, Profile,
        ProfileId, Recipe, RecipeId, RecipeNode, RecipeTree,
>>>>>>> bb3f1314
    },
    config::Config,
    db::CollectionDatabase,
    http::{Body, Request, RequestId, RequestRecord, Response},
    template::{Prompt, Prompter, Template, TemplateContext},
    tui::{
        context::TuiContext,
        message::{Message, MessageSender},
    },
};
use chrono::Utc;
use indexmap::IndexMap;
use ratatui::{backend::TestBackend, Terminal};
use reqwest::{
    header::{HeaderMap, HeaderName, HeaderValue},
    StatusCode,
};
use std::{
    env, fs,
    path::{Path, PathBuf},
};
use tokio::sync::{mpsc, mpsc::UnboundedReceiver};
use uuid::Uuid;

/// Test-only trait to build a placeholder instance of a struct. This is similar
/// to `Default`, but allows for useful placeholders that may not make sense in
/// the context of the broader app. It also makes it possible to implement a
/// factory for a type that already has `Default`.
pub trait Factory {
    fn factory() -> Self;
}

impl Factory for Collection {
    fn factory() -> Self {
        Self::default()
    }
}

impl Factory for Profile {
    fn factory() -> Self {
        Self {
            id: "profile1".into(),
            name: None,
            data: IndexMap::new(),
        }
    }
}

impl Factory for Folder {
    fn factory() -> Self {
        Self {
            id: "folder1".into(),
            name: None,
            children: IndexMap::new(),
        }
    }
}

impl Factory for Recipe {
    fn factory() -> Self {
        Self {
            id: "recipe1".into(),
            name: None,
            method: collection::Method::Get,
            url: "http://localhost/url".into(),
            body: None,
            authentication: None,
            query: IndexMap::new(),
            headers: IndexMap::new(),
        }
    }
}

impl Factory for Chain {
    fn factory() -> Self {
        Self {
            id: "chain1".into(),
            source: ChainSource::Request {
                recipe: "recipe1".into(),
                trigger: Default::default(),
                section: Default::default(),
            },
            sensitive: false,
            selector: None,
            content_type: None,
            trim: ChainOutputTrim::default(),
        }
    }
}

impl Factory for Request {
    fn factory() -> Self {
        Self {
            id: RequestId::new(),
            profile_id: None,
            recipe_id: "recipe1".into(),
            method: reqwest::Method::GET,
            url: "http://localhost/url".parse().unwrap(),
            headers: HeaderMap::new(),
            body: None,
        }
    }
}

impl Factory for Response {
    fn factory() -> Self {
        Self {
            status: StatusCode::OK,
            headers: HeaderMap::new(),
            body: Body::default(),
        }
    }
}

impl Factory for RequestRecord {
    fn factory() -> Self {
        let request = Request::factory();
        let response = Response::factory();
        Self {
            id: request.id,
            request: request.into(),
            response: response.into(),
            start_time: Utc::now(),
            end_time: Utc::now(),
        }
    }
}

impl Factory for TemplateContext {
    fn factory() -> Self {
        Self {
            collection: Collection::default(),
            selected_profile: None,
            http_engine: None,
            database: CollectionDatabase::testing(),
            overrides: IndexMap::new(),
            prompter: Box::<TestPrompter>::default(),
            recursion_count: 0.into(),
        }
    }
}

/// Directory containing static test data
#[rstest::fixture]
pub fn test_data_dir() -> PathBuf {
    Path::new(env!("CARGO_MANIFEST_DIR")).join("test_data")
}

/// Create a new temporary folder. This will include a random subfolder to
/// guarantee uniqueness for this test.
#[rstest::fixture]
pub fn temp_dir() -> PathBuf {
    let path = env::temp_dir().join(Uuid::new_v4().to_string());
    fs::create_dir(&path).unwrap();
    path
}

/// Create a terminal instance for testing
#[rstest::fixture]
pub fn terminal() -> Terminal<TestBackend> {
    let backend = TestBackend::new(10, 10);
    Terminal::new(backend).unwrap()
}

/// Test fixture for using context. This will initialize it once for all tests
#[rstest::fixture]
#[once]
pub fn tui_context() {
    TuiContext::init(Config::default(), CollectionDatabase::testing());
}

#[rstest::fixture]
pub fn messages() -> MessageQueue {
    let (tx, rx) = mpsc::unbounded_channel();
    MessageQueue { tx: tx.into(), rx }
}

/// Test-only wrapper for MPSC receiver, to test what messages have been queued
pub struct MessageQueue {
    tx: MessageSender,
    rx: UnboundedReceiver<Message>,
}

impl MessageQueue {
    /// Get the message sender
    pub fn tx(&self) -> &MessageSender {
        &self.tx
    }

    /// Pop the next message off the queue. Panic if the queue is empty
    pub fn pop_now(&mut self) -> Message {
        self.rx.try_recv().expect("Message queue empty")
    }

    /// Pop the next message off the queue, waiting if empty
    pub async fn pop_wait(&mut self) -> Message {
        self.rx.recv().await.expect("Message queue closed")
    }

    /// Clear all messages in the queue
    pub fn clear(&mut self) {
        while self.rx.try_recv().is_ok() {}
    }
}

/// Return a static value when prompted, or no value if none is given
#[derive(Debug, Default)]
pub struct TestPrompter {
    value: Option<String>,
}

impl TestPrompter {
    pub fn new<T: Into<String>>(value: Option<T>) -> Self {
        Self {
            value: value.map(Into::into),
        }
    }
}

impl Prompter for TestPrompter {
    fn prompt(&self, prompt: Prompt) {
        // If no value was given, check default. If no default, don't respond
        if let Some(value) = self.value.as_ref() {
            prompt.channel.respond(value.clone())
        } else if let Some(default) = prompt.default {
            prompt.channel.respond(default);
        }
    }
}

// Some helpful conversion implementations
impl From<IndexMap<RecipeId, Recipe>> for RecipeTree {
    fn from(value: IndexMap<RecipeId, Recipe>) -> Self {
        let tree = value
            .into_iter()
            .map(|(id, recipe)| (id, RecipeNode::Recipe(recipe)))
            .collect();
        Self::new(tree).expect("Duplicate recipe ID")
    }
}

impl From<&str> for Template {
    fn from(value: &str) -> Self {
        value.to_owned().try_into().unwrap()
    }
}
// Can't implement this for From<String> because it conflicts with TryFrom

/// Helper for creating a header map
pub fn header_map<'a>(
    headers: impl IntoIterator<Item = (&'a str, &'a str)>,
) -> HeaderMap {
    headers
        .into_iter()
        .map(|(header, value)| {
            (
                HeaderName::try_from(header).unwrap(),
                HeaderValue::try_from(value).unwrap(),
            )
        })
        .collect()
}

/// Assert a result is the `Err` variant, and the stringified error contains
/// the given message
macro_rules! assert_err {
    ($e:expr, $msg:expr) => {{
        use itertools::Itertools as _;

        let msg = $msg;
        // Include all source errors so wrappers don't hide the important stuff
        let error: anyhow::Error = $e.unwrap_err().into();
        let actual = error.chain().map(ToString::to_string).join(": ");
        assert!(
            actual.contains(msg),
            "Expected error message to contain {msg:?}, but was: {actual:?}"
        )
    }};
}
pub(crate) use assert_err;<|MERGE_RESOLUTION|>--- conflicted
+++ resolved
@@ -1,12 +1,7 @@
 use crate::{
     collection::{
-<<<<<<< HEAD
-        Chain, ChainSource, Collection, Folder, Profile, Recipe, RecipeId,
-        RecipeNode, RecipeTree,
-=======
         self, Chain, ChainOutputTrim, ChainSource, Collection, Folder, Profile,
         ProfileId, Recipe, RecipeId, RecipeNode, RecipeTree,
->>>>>>> bb3f1314
     },
     config::Config,
     db::CollectionDatabase,
